/*
 *
 * Copyright 2016 Emanuele Vespa, Imperial College London
 *
 * Redistribution and use in source and binary forms, with or without
 * modification, are permitted provided that the following conditions are met:
 *
 * 1. Redistributions of source code must retain the above copyright notice, this
 * list of conditions and the following disclaimer.
 *
 * 2. Redistributions in binary form must reproduce the above copyright notice,
 * this list of conditions and the following disclaimer in the documentation
 * and/or other materials provided with the distribution.
 *
 * 3. Neither the name of the copyright holder nor the names of its contributors
 * may be used to endorse or promote products derived from this software without
 * specific prior written permission.
 *
 * THIS SOFTWARE IS PROVIDED BY THE COPYRIGHT HOLDERS AND CONTRIBUTORS "AS IS" AND
 * ANY EXPRESS OR IMPLIED WARRANTIES, INCLUDING, BUT NOT LIMITED TO, THE IMPLIED
 * WARRANTIES OF MERCHANTABILITY AND FITNESS FOR A PARTICULAR PURPOSE ARE
 * DISCLAIMED. IN NO EVENT SHALL THE COPYRIGHT HOLDER OR CONTRIBUTORS BE LIABLE
 * FOR ANY DIRECT, INDIRECT, INCIDENTAL, SPECIAL, EXEMPLARY, OR CONSEQUENTIAL
 * DAMAGES (INCLUDING, BUT NOT LIMITED TO, PROCUREMENT OF SUBSTITUTE GOODS OR
 * SERVICES; LOSS OF USE, DATA, OR PROFITS; OR BUSINESS INTERRUPTION) HOWEVER
 * CAUSED AND ON ANY THEORY OF LIABILITY, WHETHER IN CONTRACT, STRICT LIABILITY,
 * OR TORT (INCLUDING NEGLIGENCE OR OTHERWISE) ARISING IN ANY WAY OUT OF THE USE
 * OF THIS SOFTWARE, EVEN IF ADVISED OF THE POSSIBILITY OF SUCH DAMAGE.
 *
 *
 * */
#ifndef BFUSION_ALLOC_H
#define BFUSION_ALLOC_H
#include <se/utils/math_utils.h>

/* Compute step size based on distance travelled along the ray */
static inline float compute_stepsize(const float dist_travelled,
                                     const float hf_band,
                                     const float voxelSize) {
  float new_step;
  float half = hf_band * 0.5f;
  if (dist_travelled < hf_band) {
    new_step = voxelSize;
  } else if (dist_travelled < hf_band + half) {
    new_step = 10.f * voxelSize;
  } else {
    new_step = 30.f * voxelSize;
  }
  return new_step;
}

/* Compute octree level given a step size */
static inline int step_to_depth(const float step,
                                const int max_depth,
                                const float voxelsize) {
  return static_cast<int>(floorf(std::log2f(voxelsize/step)) + max_depth);
}

template <typename FieldType,
          template <typename> class OctreeT,
          typename HashType,
          typename StepF, typename DepthF>
size_t buildOctantList(HashType*              allocationList,
                       size_t                 reserved,
                       OctreeT<FieldType>&    map_index,
                       const Eigen::Matrix4f& pose,
                       const Eigen::Matrix4f& K,
                       const float*           depthmap,
                       const Eigen::Vector2i& imageSize,
                       const float            voxelSize,
                       StepF                  compute_stepsize,
                       DepthF                 step_to_depth,
                       const float            band) {

  const float inverseVoxelSize = 1.f/voxelSize;
  Eigen::Matrix4f invK = K.inverse();
  const Eigen::Matrix4f kPose = pose * invK;
  const int size = map_index.size();
  const int max_depth = log2(size);
  const int leaves_depth = max_depth - se::math::log2_const(OctreeT<FieldType>::blockSide);

#ifdef _OPENMP
  std::atomic<unsigned int> voxelCount;
  std::atomic<unsigned int> leavesCount;
#else
  unsigned int voxelCount;
#endif

  const Eigen::Vector3f camera = pose.topRightCorner<3, 1>();
  voxelCount = 0;
#pragma omp parallel for
<<<<<<< HEAD
  for (unsigned int y = 0; y < imageSize.y(); ++y) {
    for (unsigned int x = 0; x < imageSize.x(); ++x) {
      if (depthmap[x + y*imageSize.x()] == 0)
=======
  for (int y = 0; y < imageSize.y(); ++y) {
    for (int x = 0; x < imageSize.x(); ++x) {
      if(depthmap[x + y*imageSize.x()] == 0)
>>>>>>> 365c1f5a
        continue;
      int tree_depth = max_depth;
      float stepsize = voxelSize;
      const float depth = depthmap[x + y*imageSize.x()];
      Eigen::Vector3f worldVertex = (kPose * Eigen::Vector3f((x + 0.5f) * depth,
            (y + 0.5f) * depth, depth).homogeneous()).head<3>();

      Eigen::Vector3f direction = (camera - worldVertex).normalized();
      const Eigen::Vector3f origin = worldVertex - (band * 0.5f) * direction;
      const float dist = (camera - origin).norm();
      Eigen::Vector3f step = direction*stepsize;

      Eigen::Vector3f voxelPos = origin;
      float travelled = 0.f;
      for (; travelled < dist; travelled += stepsize) {

        Eigen::Vector3f voxelScaled = (voxelPos * inverseVoxelSize).array().floor();
        if ((voxelScaled.x() < size)
            && (voxelScaled.y() < size)
            && (voxelScaled.z() < size)
            && (voxelScaled.x() >= 0)
            && (voxelScaled.y() >= 0)
            && (voxelScaled.z() >= 0)) {
          const Eigen::Vector3i voxel = voxelScaled.cast<int>();
          auto node_ptr = map_index.fetch_octant(voxel.x(), voxel.y(), voxel.z(),
              tree_depth);
          if (!node_ptr) {
            HashType k = map_index.hash(voxel.x(), voxel.y(), voxel.z(),
                std::min(tree_depth, leaves_depth));
            unsigned int idx = ++(voxelCount);
            if (idx < reserved) {
              allocationList[idx] = k;
            }
          } else if (tree_depth >= leaves_depth) {
            static_cast<se::VoxelBlock<FieldType>*>(node_ptr)->active(true);
          }
        }
        stepsize = compute_stepsize(travelled, band, voxelSize);
        tree_depth = step_to_depth(stepsize, max_depth, voxelSize);

        step = direction*stepsize;
        voxelPos +=step;
      }
    }
  }
  return (size_t) voxelCount >= reserved ? reserved : (size_t) voxelCount;
}
#endif<|MERGE_RESOLUTION|>--- conflicted
+++ resolved
@@ -89,15 +89,9 @@
   const Eigen::Vector3f camera = pose.topRightCorner<3, 1>();
   voxelCount = 0;
 #pragma omp parallel for
-<<<<<<< HEAD
-  for (unsigned int y = 0; y < imageSize.y(); ++y) {
-    for (unsigned int x = 0; x < imageSize.x(); ++x) {
-      if (depthmap[x + y*imageSize.x()] == 0)
-=======
   for (int y = 0; y < imageSize.y(); ++y) {
     for (int x = 0; x < imageSize.x(); ++x) {
       if(depthmap[x + y*imageSize.x()] == 0)
->>>>>>> 365c1f5a
         continue;
       int tree_depth = max_depth;
       float stepsize = voxelSize;
