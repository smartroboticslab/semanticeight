/*
 *
 * Copyright 2016 Emanuele Vespa, Imperial College London
 *
 * Redistribution and use in source and binary forms, with or without
 * modification, are permitted provided that the following conditions are met:
 *
 * 1. Redistributions of source code must retain the above copyright notice, this
 * list of conditions and the following disclaimer.
 *
 * 2. Redistributions in binary form must reproduce the above copyright notice,
 * this list of conditions and the following disclaimer in the documentation
 * and/or other materials provided with the distribution.
 *
 * 3. Neither the name of the copyright holder nor the names of its contributors
 * may be used to endorse or promote products derived from this software without
 * specific prior written permission.
 *
 * THIS SOFTWARE IS PROVIDED BY THE COPYRIGHT HOLDERS AND CONTRIBUTORS "AS IS" AND
 * ANY EXPRESS OR IMPLIED WARRANTIES, INCLUDING, BUT NOT LIMITED TO, THE IMPLIED
 * WARRANTIES OF MERCHANTABILITY AND FITNESS FOR A PARTICULAR PURPOSE ARE
 * DISCLAIMED. IN NO EVENT SHALL THE COPYRIGHT HOLDER OR CONTRIBUTORS BE LIABLE
 * FOR ANY DIRECT, INDIRECT, INCIDENTAL, SPECIAL, EXEMPLARY, OR CONSEQUENTIAL
 * DAMAGES (INCLUDING, BUT NOT LIMITED TO, PROCUREMENT OF SUBSTITUTE GOODS OR
 * SERVICES; LOSS OF USE, DATA, OR PROFITS; OR BUSINESS INTERRUPTION) HOWEVER
 * CAUSED AND ON ANY THEORY OF LIABILITY, WHETHER IN CONTRACT, STRICT LIABILITY,
 * OR TORT (INCLUDING NEGLIGENCE OR OTHERWISE) ARISING IN ANY WAY OUT OF THE USE
 * OF THIS SOFTWARE, EVEN IF ADVISED OF THE POSSIBILITY OF SUCH DAMAGE.
 *
 * */
#ifndef SDF_ALLOC_H
#define SDF_ALLOC_H
#include <se/utils/math_utils.h>
#include <se/node.hpp>
#include <se/utils/morton_utils.hpp>

/*
 * \brief Given a depth map and camera matrix it computes the list of
 * voxels intersected but not allocated by the rays around the measurement m in
 * a region comprised between m +/- band.
 * \param allocationList output list of keys corresponding to voxel blocks to
 * be allocated
 * \param reserved allocated size of allocationList
 * \param map_index indexing structure used to index voxel blocks
 * \param pose camera extrinsics matrix
 * \param K camera intrinsics matrix
 * \param depthmap input depth map
 * \param imageSize dimensions of depthmap
 * \param size discrete extent of the map, in number of voxels
 * \param voxelSize spacing between two consegutive voxels, in metric space
 * \param band maximum extent of the allocating region, per ray
 */
template <typename FieldType, template <typename> class OctreeT, typename HashType>
unsigned int buildAllocationList(HashType*              allocationList,
                                 size_t                 reserved,
                                 OctreeT<FieldType>&    map_index,
                                 const Eigen::Matrix4f& pose,
                                 const Eigen::Matrix4f& K,
                                 const float*           depthmap,
                                 const Eigen::Vector2i& imageSize,
                                 const unsigned int     size,
                                 const float            voxelSize,
                                 const float            band) {

  const float inverseVoxelSize = 1/voxelSize;
  const unsigned block_scale = log2(size) - se::math::log2_const(se::VoxelBlock<FieldType>::side);

  Eigen::Matrix4f invK = K.inverse();
  const Eigen::Matrix4f kPose = pose * invK;


#ifdef _OPENMP
  std::atomic<unsigned int> voxelCount;
#else
  unsigned int voxelCount;
#endif

  const Eigen::Vector3f camera = pose.topRightCorner<3, 1>();
  const int numSteps = ceil(band*inverseVoxelSize);
  voxelCount = 0;
#pragma omp parallel for
<<<<<<< HEAD
  for (unsigned int y = 0; y < imageSize.y(); ++y) {
    for (unsigned int x = 0; x < imageSize.x(); ++x) {
      if (depthmap[x + y*imageSize.x()] == 0)
=======
  for (int y = 0; y < imageSize.y(); ++y) {
    for (int x = 0; x < imageSize.x(); ++x) {
      if(depthmap[x + y*imageSize.x()] == 0)
>>>>>>> 365c1f5a
        continue;
      const float depth = depthmap[x + y*imageSize.x()];
      Eigen::Vector3f worldVertex = (kPose * Eigen::Vector3f((x + 0.5f) * depth,
            (y + 0.5f) * depth, depth).homogeneous()).head<3>();

      Eigen::Vector3f direction = (camera - worldVertex).normalized();
      const Eigen::Vector3f origin = worldVertex - (band * 0.5f) * direction;
      const Eigen::Vector3f step = (direction*band)/numSteps;

      Eigen::Vector3i voxel;
      Eigen::Vector3f voxelPos = origin;
      for (int i = 0; i < numSteps; i++) {
        Eigen::Vector3f voxelScaled = (voxelPos * inverseVoxelSize).array().floor();
        if ((voxelScaled.x() < size)
            && (voxelScaled.y() < size)
            && (voxelScaled.z() < size)
            && (voxelScaled.x() >= 0)
            && (voxelScaled.y() >= 0)
            && (voxelScaled.z() >= 0)) {
          voxel = voxelScaled.cast<int>();
          se::VoxelBlock<FieldType> * n = map_index.fetch(voxel.x(),
              voxel.y(), voxel.z());
          if (!n) {
            HashType k = map_index.hash(voxel.x(), voxel.y(), voxel.z(),
                block_scale);
            unsigned int idx = ++voxelCount;
            if (idx < reserved) {
              allocationList[idx] = k;
            } else {
              break;
            }
          } else {
            n->active(true);
          }
        }
        voxelPos +=step;
      }
    }
  }
  const unsigned int written = voxelCount;
  return written >= reserved ? reserved : written;
}

#endif<|MERGE_RESOLUTION|>--- conflicted
+++ resolved
@@ -79,15 +79,9 @@
   const int numSteps = ceil(band*inverseVoxelSize);
   voxelCount = 0;
 #pragma omp parallel for
-<<<<<<< HEAD
-  for (unsigned int y = 0; y < imageSize.y(); ++y) {
-    for (unsigned int x = 0; x < imageSize.x(); ++x) {
-      if (depthmap[x + y*imageSize.x()] == 0)
-=======
   for (int y = 0; y < imageSize.y(); ++y) {
     for (int x = 0; x < imageSize.x(); ++x) {
       if(depthmap[x + y*imageSize.x()] == 0)
->>>>>>> 365c1f5a
         continue;
       const float depth = depthmap[x + y*imageSize.x()];
       Eigen::Vector3f worldVertex = (kPose * Eigen::Vector3f((x + 0.5f) * depth,
